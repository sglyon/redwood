--- conflicted
+++ resolved
@@ -38,13 +38,8 @@
   "dependencies": {
     "@apollo/client": "3.7.1",
     "@babel/runtime-corejs3": "7.20.1",
-<<<<<<< HEAD
-    "@redwoodjs/auth": "3.4.0",
+    "@redwoodjs/auth": "3.5.0",
     "core-js": "3.26.1",
-=======
-    "@redwoodjs/auth": "3.5.0",
-    "core-js": "3.26.0",
->>>>>>> ebc02201
     "graphql": "16.6.0",
     "graphql-tag": "2.12.6",
     "react-helmet-async": "1.3.0",
