{
  "name": "@redwoodjs/web",
  "version": "0.39.3",
  "files": [
    "dist",
    "apollo",
    "toast",
    "src/entry"
  ],
  "main": "./dist/index.js",
  "types": "dist/index.d.ts",
  "license": "MIT",
  "dependencies": {
<<<<<<< HEAD
    "@apollo/client": "3.5.5",
    "@redwoodjs/auth": "0.39.2",
=======
    "@apollo/client": "3.5.4",
    "@redwoodjs/auth": "0.39.3",
>>>>>>> 94e2fddf
    "core-js": "3.19.1",
    "graphql": "16.0.1",
    "proptypes": "1.1.0",
    "react-helmet-async": "1.1.2",
    "react-hot-toast": "2.1.1"
  },
  "repository": {
    "type": "git",
    "url": "https://github.com/redwoodjs/redwood.git",
    "directory": "packages/web"
  },
  "peerDependencies": {
    "react": "17.0.2"
  },
  "devDependencies": {
    "@babel/cli": "7.16.0",
    "@types/react": "17.0.35",
    "jest": "27.3.1",
    "typescript": "4.5.2"
  },
  "scripts": {
    "build": "yarn build:js && yarn build:types",
    "prepublishOnly": "NODE_ENV=production yarn build",
    "build:js": "babel src -d dist --extensions \".js,.ts,.tsx\"",
    "build:types": "tsc --build --verbose",
    "build:watch": "nodemon --watch src --ext \"js,ts,tsx\" --ignore dist --exec \"yarn build\"",
    "test": "jest src",
    "test:watch": "yarn test --watch"
  },
  "gitHead": "8be6a35c2dfd5aaeb12d55be4f0c77eefceb7762"
}<|MERGE_RESOLUTION|>--- conflicted
+++ resolved
@@ -11,13 +11,8 @@
   "types": "dist/index.d.ts",
   "license": "MIT",
   "dependencies": {
-<<<<<<< HEAD
     "@apollo/client": "3.5.5",
-    "@redwoodjs/auth": "0.39.2",
-=======
-    "@apollo/client": "3.5.4",
     "@redwoodjs/auth": "0.39.3",
->>>>>>> 94e2fddf
     "core-js": "3.19.1",
     "graphql": "16.0.1",
     "proptypes": "1.1.0",
