--- conflicted
+++ resolved
@@ -30,16 +30,10 @@
     ]
   },
   "dependencies": {
-<<<<<<< HEAD
     "@babel/runtime-corejs3": "7.20.6",
     "@iarna/toml": "2.2.5",
     "@prisma/internals": "4.7.1",
-    "@redwoodjs/internal": "3.6.0",
-=======
-    "@babel/runtime-corejs3": "7.20.1",
-    "@prisma/internals": "4.6.1",
     "@redwoodjs/internal": "3.6.1",
->>>>>>> 8baa92c2
     "@types/line-column": "1.0.0",
     "camelcase": "6.3.0",
     "core-js": "3.26.1",
