--- conflicted
+++ resolved
@@ -9,13 +9,8 @@
   ],
   "types": "./dist/index.d.ts",
   "dependencies": {
-<<<<<<< HEAD
     "@prisma/sdk": "3.6.0",
-    "@redwoodjs/internal": "0.39.3",
-=======
-    "@prisma/sdk": "3.5.0",
     "@redwoodjs/internal": "0.39.4",
->>>>>>> 0ad9f862
     "@types/line-column": "1.0.0",
     "camelcase": "6.2.1",
     "deepmerge": "4.2.2",
