{
  "name": "@redwoodjs/structure",
  "version": "4.1.1",
  "description": "noun: the arrangement of and relations between the parts or elements of something complex",
  "repository": {
    "type": "git",
    "url": "https://github.com/redwoodjs/redwood.git",
    "directory": "packages/structure"
  },
  "license": "MIT",
  "main": "dist/index.js",
  "types": "./dist/index.d.ts",
  "files": [
    "dist"
  ],
  "scripts": {
    "build": "yarn build:js && yarn build:types",
    "build:js": "babel src -d dist --extensions \".js,.ts,.tsx\"",
    "build:types": "tsc --build --verbose",
    "build:watch": "nodemon --watch src --ext \"js,ts,tsx\" --ignore dist --exec \"yarn build\"",
    "prepublishOnly": "NODE_ENV=production yarn build",
    "prettier": "prettier --write './src/**/*.{ts,tsx}'",
    "test": "jest src",
    "test:watch": "yarn test --watch"
  },
  "jest": {
    "testPathIgnorePatterns": [
      "/fixtures/",
      "/dist/"
    ]
  },
  "dependencies": {
    "@babel/runtime-corejs3": "7.20.13",
    "@iarna/toml": "2.2.5",
<<<<<<< HEAD
    "@prisma/internals": "4.10.0",
    "@redwoodjs/internal": "4.1.0",
=======
    "@prisma/internals": "4.9.0",
    "@redwoodjs/internal": "4.1.1",
>>>>>>> daddcfa1
    "@types/line-column": "1.0.0",
    "camelcase": "6.3.0",
    "core-js": "3.27.2",
    "deepmerge": "4.3.0",
    "dotenv-defaults": "5.0.2",
    "enquirer": "2.3.6",
    "findup-sync": "5.0.0",
    "graphql": "16.6.0",
    "lazy-get-decorator": "2.2.1",
    "line-column": "1.0.2",
    "lodash": "4.17.21",
    "lodash-decorators": "6.0.1",
    "lru-cache": "6.0.0",
    "proxyquire": "2.1.3",
    "ts-morph": "15.1.0",
    "vscode-languageserver": "6.1.1",
    "vscode-languageserver-textdocument": "1.0.8",
    "vscode-languageserver-types": "3.17.2",
    "yargs-parser": "21.1.1"
  },
  "devDependencies": {
    "@babel/cli": "7.20.7",
    "@babel/core": "7.20.12",
    "@types/fs-extra": "11.0.1",
    "@types/lodash": "4.14.191",
    "@types/lru-cache": "5.1.1",
    "@types/node": "16.18.12",
    "@types/vscode": "1.75.0",
    "jest": "29.4.2",
    "typescript": "4.9.5"
  },
  "gitHead": "3905ed045508b861b495f8d5630d76c7a157d8f1"
}<|MERGE_RESOLUTION|>--- conflicted
+++ resolved
@@ -32,13 +32,8 @@
   "dependencies": {
     "@babel/runtime-corejs3": "7.20.13",
     "@iarna/toml": "2.2.5",
-<<<<<<< HEAD
     "@prisma/internals": "4.10.0",
-    "@redwoodjs/internal": "4.1.0",
-=======
-    "@prisma/internals": "4.9.0",
     "@redwoodjs/internal": "4.1.1",
->>>>>>> daddcfa1
     "@types/line-column": "1.0.0",
     "camelcase": "6.3.0",
     "core-js": "3.27.2",
