--- conflicted
+++ resolved
@@ -32,13 +32,8 @@
   "dependencies": {
     "@babel/runtime-corejs3": "7.21.0",
     "@iarna/toml": "2.2.5",
-<<<<<<< HEAD
     "@prisma/internals": "4.11.0",
-    "@redwoodjs/internal": "4.2.1",
-=======
-    "@prisma/internals": "4.10.1",
     "@redwoodjs/internal": "4.2.2",
->>>>>>> 0c754c8a
     "@types/line-column": "1.0.0",
     "camelcase": "6.3.0",
     "core-js": "3.29.0",
