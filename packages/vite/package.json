--- conflicted
+++ resolved
@@ -22,13 +22,8 @@
     "build:types": "tsc --build --verbose"
   },
   "dependencies": {
-<<<<<<< HEAD
     "@babel/runtime-corejs3": "7.21.0",
-    "@redwoodjs/internal": "4.2.1",
-=======
-    "@babel/runtime-corejs3": "7.20.13",
     "@redwoodjs/internal": "4.2.2",
->>>>>>> 0c754c8a
     "@vitejs/plugin-react": "3.1.0",
     "buffer": "6.0.3",
     "core-js": "3.29.0",
