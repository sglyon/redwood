{
  "name": "@redwoodjs/api",
<<<<<<< HEAD
  "version": "1.4.3",
=======
  "version": "1.5.0",
>>>>>>> 34ae4e43
  "repository": {
    "type": "git",
    "url": "https://github.com/redwoodjs/redwood.git",
    "directory": "packages/api"
  },
  "license": "MIT",
  "main": "./dist/index.js",
  "types": "./dist/index.d.ts",
  "bin": {
    "redwood": "./dist/bins/redwood.js",
    "rw": "./dist/bins/redwood.js",
    "rwfw": "./dist/bins/rwfw.js",
    "tsc": "./dist/bins/tsc.js"
  },
  "files": [
    "dist",
    "logger",
    "webhooks"
  ],
  "scripts": {
    "build": "yarn build:js && yarn build:types",
    "build:js": "babel src -d dist --extensions \".js,.ts,.tsx\"",
    "build:types": "tsc --build --verbose",
    "build:watch": "nodemon --watch src --ext \"js,ts,tsx\" --ignore dist --exec \"yarn build\"",
    "prepublishOnly": "NODE_ENV=production yarn build",
    "test": "jest src",
    "test:watch": "yarn test --watch"
  },
  "dependencies": {
    "@babel/runtime-corejs3": "7.16.7",
    "@prisma/client": "3.14.0",
    "core-js": "3.22.6",
    "cross-undici-fetch": "0.1.27",
    "crypto-js": "4.1.1",
    "humanize-string": "2.1.0",
    "jsonwebtoken": "8.5.1",
    "jwks-rsa": "2.0.5",
    "md5": "2.3.0",
    "pascalcase": "1.0.0",
    "pino": "7.11.0",
    "title-case": "3.0.3",
    "uuid": "8.3.2"
  },
  "devDependencies": {
    "@babel/cli": "7.16.7",
    "@babel/core": "7.16.7",
<<<<<<< HEAD
    "@clerk/clerk-sdk-node": "3.6.0",
    "@redwoodjs/auth": "1.4.3",
=======
    "@clerk/clerk-sdk-node": "3.5.0",
    "@redwoodjs/auth": "1.5.0",
>>>>>>> 34ae4e43
    "@types/aws-lambda": "8.10.97",
    "@types/crypto-js": "4.1.1",
    "@types/jsonwebtoken": "8.5.8",
    "@types/md5": "2.3.2",
    "@types/pascalcase": "1.0.1",
    "@types/split2": "3.2.1",
    "@types/uuid": "8.3.4",
    "aws-lambda": "1.0.7",
    "jest": "27.5.1",
    "split2": "4.1.0",
    "typescript": "4.6.4"
  },
  "peerDependencies": {
    "@clerk/clerk-sdk-node": "3.6.0",
    "@magic-sdk/admin": "1.4.1",
    "firebase-admin": "10.2.0"
  },
  "peerDependenciesMeta": {
    "@clerk/clerk-sdk-node": {
      "optional": true
    },
    "@magic-sdk/admin": {
      "optional": true
    },
    "firebase-admin": {
      "optional": true
    }
  },
  "gitHead": "3905ed045508b861b495f8d5630d76c7a157d8f1"
}<|MERGE_RESOLUTION|>--- conflicted
+++ resolved
@@ -1,10 +1,6 @@
 {
   "name": "@redwoodjs/api",
-<<<<<<< HEAD
-  "version": "1.4.3",
-=======
   "version": "1.5.0",
->>>>>>> 34ae4e43
   "repository": {
     "type": "git",
     "url": "https://github.com/redwoodjs/redwood.git",
@@ -51,13 +47,8 @@
   "devDependencies": {
     "@babel/cli": "7.16.7",
     "@babel/core": "7.16.7",
-<<<<<<< HEAD
     "@clerk/clerk-sdk-node": "3.6.0",
-    "@redwoodjs/auth": "1.4.3",
-=======
-    "@clerk/clerk-sdk-node": "3.5.0",
     "@redwoodjs/auth": "1.5.0",
->>>>>>> 34ae4e43
     "@types/aws-lambda": "8.10.97",
     "@types/crypto-js": "4.1.1",
     "@types/jsonwebtoken": "8.5.8",
