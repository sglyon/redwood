{
  "name": "@redwoodjs/api",
  "version": "0.19.4",
  "files": [
    "dist"
  ],
  "main": "./dist/index.js",
  "types": "./dist/index.d.ts",
  "license": "MIT",
  "dependencies": {
<<<<<<< HEAD
    "@graphql-tools/merge": "^6.2.4",
    "@prisma/client": "2.8.1",
    "@redwoodjs/internal": "^0.19.3",
=======
    "@prisma/client": "2.9.0",
    "@redwoodjs/internal": "^0.19.4",
>>>>>>> 8ffcbaf4
    "apollo-server-lambda": "2.18.2",
    "core-js": "3.6.5",
    "graphql": "^15.3.0",
    "graphql-scalars": "^1.2.7",
    "graphql-tools": "6.2.4",
    "jsonwebtoken": "^8.5.1",
    "jwks-rsa": "^1.8.1",
    "lodash.merge": "^4.6.2",
    "lodash.omitby": "^4.6.0"
  },
  "devDependencies": {
    "@redwoodjs/auth": "^0.19.4",
    "@redwoodjs/dev-server": "^0.19.4",
    "@types/jsonwebtoken": "^8.3.9",
    "@types/lodash.merge": "^4.6.6",
    "@types/lodash.omitby": "^4.6.6"
  },
  "jest": {
    "testPathIgnorePatterns": [
      "/dist/"
    ]
  },
  "scripts": {
    "build": "yarn build:js && yarn build:types",
    "prepublishOnly": "yarn cross-env NODE_ENV=production yarn build",
    "build:js": "babel src -d dist --extensions \".js,.ts,.tsx\"",
    "build:types": "tsc --build --verbose",
    "build:watch": "nodemon --watch src --ext \"js,ts,tsx\" --ignore dist --exec \"yarn build\"",
    "test": "jest",
    "test:watch": "yarn test --watch"
  },
  "gitHead": "c235e7d7186e5e258764699c0e0e1d5cc0fdd0b5"
}<|MERGE_RESOLUTION|>--- conflicted
+++ resolved
@@ -8,14 +8,9 @@
   "types": "./dist/index.d.ts",
   "license": "MIT",
   "dependencies": {
-<<<<<<< HEAD
     "@graphql-tools/merge": "^6.2.4",
-    "@prisma/client": "2.8.1",
-    "@redwoodjs/internal": "^0.19.3",
-=======
     "@prisma/client": "2.9.0",
     "@redwoodjs/internal": "^0.19.4",
->>>>>>> 8ffcbaf4
     "apollo-server-lambda": "2.18.2",
     "core-js": "3.6.5",
     "graphql": "^15.3.0",
