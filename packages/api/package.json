{
  "name": "@redwoodjs/api",
  "version": "2.2.2",
  "repository": {
    "type": "git",
    "url": "https://github.com/redwoodjs/redwood.git",
    "directory": "packages/api"
  },
  "license": "MIT",
  "main": "./dist/index.js",
  "types": "./dist/index.d.ts",
  "bin": {
    "redwood": "./dist/bins/redwood.js",
    "rw": "./dist/bins/redwood.js",
    "rwfw": "./dist/bins/rwfw.js",
    "tsc": "./dist/bins/tsc.js"
  },
  "files": [
    "dist",
    "cache",
    "logger",
    "webhooks"
  ],
  "scripts": {
    "build": "yarn build:js && yarn build:types",
    "build:js": "babel src -d dist --extensions \".js,.ts,.tsx\"",
    "build:types": "tsc --build --verbose",
    "build:watch": "nodemon --watch src --ext \"js,ts,tsx\" --ignore dist --exec \"yarn build\"",
    "prepublishOnly": "NODE_ENV=production yarn build",
    "test": "jest src",
    "test:watch": "yarn test --watch"
  },
  "dependencies": {
    "@babel/runtime-corejs3": "7.18.9",
    "@prisma/client": "4.2.1",
    "base64url": "3.0.1",
    "core-js": "3.24.1",
    "cross-undici-fetch": "0.4.14",
    "crypto-js": "4.1.1",
    "humanize-string": "2.1.0",
    "jsonwebtoken": "8.5.1",
    "jwks-rsa": "2.0.5",
    "md5": "2.3.0",
    "pascalcase": "1.0.0",
    "pino": "8.4.2",
    "title-case": "3.0.3",
    "uuid": "8.3.2"
  },
  "devDependencies": {
    "@babel/cli": "7.18.10",
    "@babel/core": "7.18.13",
    "@clerk/clerk-sdk-node": "3.9.2",
    "@redwoodjs/auth": "2.2.2",
    "@simplewebauthn/server": "5.4.5",
    "@types/aws-lambda": "8.10.101",
    "@types/crypto-js": "4.1.1",
    "@types/jsonwebtoken": "8.5.8",
    "@types/md5": "2.3.2",
    "@types/memjs": "^1",
    "@types/pascalcase": "1.0.1",
    "@types/split2": "3.2.1",
    "@types/uuid": "8.3.4",
    "aws-lambda": "1.0.7",
<<<<<<< HEAD
    "jest": "27.5.1",
    "memjs": "^1.3.0",
    "redis": "^4.2.0",
=======
    "jest": "28.1.3",
>>>>>>> ced5570b
    "split2": "4.1.0",
    "typescript": "4.7.4"
  },
  "peerDependencies": {
    "@clerk/clerk-sdk-node": "3.9.2",
    "@magic-sdk/admin": "1.4.1",
    "@okta/jwt-verifier": "2.6.0",
    "firebase-admin": "10.3.0"
  },
  "peerDependenciesMeta": {
    "@clerk/clerk-sdk-node": {
      "optional": true
    },
    "@magic-sdk/admin": {
      "optional": true
    },
    "@okta/jwt-verifier": {
      "optional": true
    },
    "firebase-admin": {
      "optional": true
    }
  },
  "gitHead": "3905ed045508b861b495f8d5630d76c7a157d8f1"
}<|MERGE_RESOLUTION|>--- conflicted
+++ resolved
@@ -61,13 +61,9 @@
     "@types/split2": "3.2.1",
     "@types/uuid": "8.3.4",
     "aws-lambda": "1.0.7",
-<<<<<<< HEAD
-    "jest": "27.5.1",
+    "jest": "28.1.3",
     "memjs": "^1.3.0",
     "redis": "^4.2.0",
-=======
-    "jest": "28.1.3",
->>>>>>> ced5570b
     "split2": "4.1.0",
     "typescript": "4.7.4"
   },
