{
  "name": "@redwoodjs/telemetry",
  "version": "3.0.2",
  "repository": {
    "type": "git",
    "url": "https://github.com/redwoodjs/redwood.git",
    "directory": "packages/telemetry"
  },
  "license": "MIT",
  "main": "./dist/index.js",
  "types": "./dist/index.d.ts",
  "files": [
    "dist"
  ],
  "scripts": {
    "build": "yarn build:js",
    "build:js": "babel src -d dist --extensions \".js,.ts,.tsx\"",
    "build:watch": "nodemon --watch src --ext \"js,ts,tsx\" --ignore dist --exec \"yarn build\"",
    "prepublishOnly": "NODE_ENV=production yarn build",
    "test": "jest src",
    "test:watch": "yarn test --watch"
  },
  "jest": {
    "testPathIgnorePatterns": [
      "/dist/"
    ]
  },
  "dependencies": {
<<<<<<< HEAD
    "@babel/runtime-corejs3": "7.19.1",
    "@redwoodjs/internal": "3.0.1",
    "@redwoodjs/structure": "3.0.1",
=======
    "@babel/runtime-corejs3": "7.19.0",
    "@redwoodjs/internal": "3.0.2",
    "@redwoodjs/structure": "3.0.2",
>>>>>>> 14c94d90
    "ci-info": "3.3.2",
    "core-js": "3.25.1",
    "cross-undici-fetch": "0.4.14",
    "envinfo": "7.8.1",
    "systeminformation": "5.12.4",
    "uuid": "9.0.0",
    "yargs": "17.5.1"
  },
  "devDependencies": {
    "@babel/cli": "7.18.10",
    "@babel/core": "7.19.1",
    "@types/envinfo": "7.8.1",
    "@types/uuid": "8.3.4",
    "@types/yargs": "17.0.12",
    "jest": "29.0.3"
  },
  "gitHead": "3905ed045508b861b495f8d5630d76c7a157d8f1"
}<|MERGE_RESOLUTION|>--- conflicted
+++ resolved
@@ -26,15 +26,9 @@
     ]
   },
   "dependencies": {
-<<<<<<< HEAD
     "@babel/runtime-corejs3": "7.19.1",
-    "@redwoodjs/internal": "3.0.1",
-    "@redwoodjs/structure": "3.0.1",
-=======
-    "@babel/runtime-corejs3": "7.19.0",
     "@redwoodjs/internal": "3.0.2",
     "@redwoodjs/structure": "3.0.2",
->>>>>>> 14c94d90
     "ci-info": "3.3.2",
     "core-js": "3.25.1",
     "cross-undici-fetch": "0.4.14",
