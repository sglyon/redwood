{
  "name": "@redwoodjs/internal",
<<<<<<< HEAD
  "version": "1.0.0-rc.6",
=======
  "version": "0.50.0",
>>>>>>> 2515fba1
  "repository": {
    "type": "git",
    "url": "https://github.com/redwoodjs/redwood.git",
    "directory": "packages/internal"
  },
  "license": "MIT",
  "main": "dist/index.js",
  "types": "dist/index.d.ts",
  "bin": {
    "rw-gen": "./dist/generate/generate.js",
    "rw-gen-watch": "./dist/generate/watch.js"
  },
  "files": [
    "dist"
  ],
  "scripts": {
    "build": "yarn build:js && yarn build:types",
    "build:clean-dist": "rimraf 'dist/**/*/__tests__'",
    "build:js": "babel src -d dist --extensions \".js,.ts,.tsx\" --copy-files --no-copy-ignored && yarn build:clean-dist",
    "build:types": "tsc --build --verbose",
    "build:watch": "nodemon --watch src --ext \"js,ts,tsx\" --ignore dist --exec \"yarn build\"",
    "fix:permissions": "chmod +x dist/generate/generate.js dist/generate/watch.js",
    "prepublishOnly": "NODE_ENV=production yarn build",
    "test": "jest src",
    "test:watch": "yarn test --watch"
  },
  "dependencies": {
    "@babel/parser": "7.16.7",
    "@babel/plugin-transform-typescript": "7.16.7",
    "@babel/register": "7.16.7",
    "@babel/runtime-corejs3": "7.16.7",
    "@babel/traverse": "7.16.7",
    "@graphql-codegen/cli": "2.6.2",
    "@graphql-codegen/core": "2.5.1",
    "@graphql-codegen/schema-ast": "2.4.1",
<<<<<<< HEAD
    "@graphql-codegen/typescript": "2.4.5",
    "@graphql-codegen/typescript-operations": "2.3.2",
    "@graphql-codegen/typescript-react-apollo": "3.2.8",
    "@graphql-codegen/typescript-resolvers": "2.5.2",
    "@redwoodjs/graphql-server": "1.0.0-rc.6",
=======
    "@graphql-codegen/typescript": "2.4.8",
    "@graphql-codegen/typescript-operations": "2.3.5",
    "@graphql-codegen/typescript-react-apollo": "3.2.11",
    "@graphql-codegen/typescript-resolvers": "2.6.1",
    "@redwoodjs/graphql-server": "0.50.0",
>>>>>>> 2515fba1
    "babel-plugin-graphql-tag": "3.3.0",
    "babel-plugin-polyfill-corejs3": "0.5.0",
    "chalk": "4.1.2",
    "core-js": "3.21.1",
    "deepmerge": "4.2.2",
    "esbuild": "0.14.27",
    "fast-glob": "3.2.11",
    "findup-sync": "5.0.0",
    "fs-extra": "10.0.1",
    "glob": "7.2.0",
    "graphql": "16.3.0",
    "kill-port": "1.6.1",
    "prettier": "2.5.1",
    "rimraf": "3.0.2",
    "string-env-interpolation": "1.0.1",
    "systeminformation": "5.11.9",
    "toml": "3.0.0"
  },
  "devDependencies": {
    "@babel/cli": "7.16.7",
    "@babel/core": "7.16.7",
    "@types/babel-plugin-tester": "9.0.4",
    "@types/babel__core": "7.1.19",
    "@types/findup-sync": "4.0.2",
    "@types/fs-extra": "9.0.13",
    "@types/rimraf": "3.0.2",
    "babel-plugin-tester": "10.1.0",
    "graphql-tag": "2.12.6",
    "jest": "27.5.1",
    "typescript": "4.6.2"
  },
  "gitHead": "3905ed045508b861b495f8d5630d76c7a157d8f1"
}<|MERGE_RESOLUTION|>--- conflicted
+++ resolved
@@ -1,10 +1,6 @@
 {
   "name": "@redwoodjs/internal",
-<<<<<<< HEAD
-  "version": "1.0.0-rc.6",
-=======
   "version": "0.50.0",
->>>>>>> 2515fba1
   "repository": {
     "type": "git",
     "url": "https://github.com/redwoodjs/redwood.git",
@@ -40,19 +36,11 @@
     "@graphql-codegen/cli": "2.6.2",
     "@graphql-codegen/core": "2.5.1",
     "@graphql-codegen/schema-ast": "2.4.1",
-<<<<<<< HEAD
-    "@graphql-codegen/typescript": "2.4.5",
-    "@graphql-codegen/typescript-operations": "2.3.2",
-    "@graphql-codegen/typescript-react-apollo": "3.2.8",
-    "@graphql-codegen/typescript-resolvers": "2.5.2",
-    "@redwoodjs/graphql-server": "1.0.0-rc.6",
-=======
     "@graphql-codegen/typescript": "2.4.8",
     "@graphql-codegen/typescript-operations": "2.3.5",
     "@graphql-codegen/typescript-react-apollo": "3.2.11",
     "@graphql-codegen/typescript-resolvers": "2.6.1",
     "@redwoodjs/graphql-server": "0.50.0",
->>>>>>> 2515fba1
     "babel-plugin-graphql-tag": "3.3.0",
     "babel-plugin-polyfill-corejs3": "0.5.0",
     "chalk": "4.1.2",
