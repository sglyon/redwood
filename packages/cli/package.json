--- conflicted
+++ resolved
@@ -1,10 +1,6 @@
 {
   "name": "@redwoodjs/cli",
-<<<<<<< HEAD
-  "version": "3.6.1",
-=======
   "version": "3.7.0",
->>>>>>> ba2f3cc3
   "description": "The Redwood Command Line",
   "repository": {
     "type": "git",
@@ -34,19 +30,11 @@
   "dependencies": {
     "@babel/runtime-corejs3": "7.20.6",
     "@prisma/internals": "4.7.1",
-<<<<<<< HEAD
-    "@redwoodjs/api-server": "3.6.1",
-    "@redwoodjs/internal": "3.6.1",
-    "@redwoodjs/prerender": "3.6.1",
-    "@redwoodjs/structure": "3.6.1",
-    "@redwoodjs/telemetry": "3.6.1",
-=======
     "@redwoodjs/api-server": "3.7.0",
     "@redwoodjs/internal": "3.7.0",
     "@redwoodjs/prerender": "3.7.0",
     "@redwoodjs/structure": "3.7.0",
     "@redwoodjs/telemetry": "3.7.0",
->>>>>>> ba2f3cc3
     "boxen": "5.1.2",
     "camelcase": "6.3.0",
     "chalk": "4.1.2",
