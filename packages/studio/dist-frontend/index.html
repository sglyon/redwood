--- conflicted
+++ resolved
@@ -5,13 +5,8 @@
     <link rel="icon" type="image/svg+xml" href="https://redwoodjs.com/images/diecut.svg" />
     <meta name="viewport" content="width=device-width, initial-scale=1.0" />
     <title>RedwoodJS Studio</title>
-<<<<<<< HEAD
-    <script type="module" crossorigin src="/assets/index-f5766e9e.js"></script>
-    <link rel="stylesheet" href="/assets/index-3b223b5e.css">
-=======
     <script type="module" crossorigin src="/assets/index-f0341760.js"></script>
     <link rel="stylesheet" href="/assets/index-4da7ce8b.css">
->>>>>>> e9033adb
   </head>
   <body class="h-full">
     <div id="root" class="min-w-full max-w-full"></div>
