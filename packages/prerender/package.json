--- conflicted
+++ resolved
@@ -1,10 +1,6 @@
 {
   "name": "@redwoodjs/prerender",
-<<<<<<< HEAD
-  "version": "1.2.1",
-=======
   "version": "1.3.0",
->>>>>>> a5b61823
   "description": "RedwoodJS prerender",
   "repository": {
     "type": "git",
@@ -28,16 +24,6 @@
     "test:watch": "yarn test --watch"
   },
   "dependencies": {
-<<<<<<< HEAD
-    "@redwoodjs/auth": "1.2.1",
-    "@redwoodjs/internal": "1.2.1",
-    "@redwoodjs/router": "1.2.1",
-    "@redwoodjs/structure": "1.2.1",
-    "@redwoodjs/web": "1.2.1",
-    "babel-plugin-ignore-html-and-css-imports": "0.1.0",
-    "cheerio": "1.0.0-rc.10",
-    "cross-undici-fetch": "0.4.1",
-=======
     "@redwoodjs/auth": "1.3.0",
     "@redwoodjs/internal": "1.3.0",
     "@redwoodjs/router": "1.3.0",
@@ -45,8 +31,7 @@
     "@redwoodjs/web": "1.3.0",
     "babel-plugin-ignore-html-and-css-imports": "0.1.0",
     "cheerio": "1.0.0-rc.10",
-    "cross-undici-fetch": "0.3.6",
->>>>>>> a5b61823
+    "cross-undici-fetch": "0.4.1",
     "mime-types": "2.1.35"
   },
   "devDependencies": {
