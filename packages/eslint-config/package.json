{
  "name": "@redwoodjs/eslint-config",
<<<<<<< HEAD
  "version": "1.0.0-rc.6",
=======
  "version": "0.50.0",
>>>>>>> 2515fba1
  "repository": {
    "type": "git",
    "url": "https://github.com/redwoodjs/redwood.git",
    "directory": "packages/eslint-config"
  },
  "license": "MIT",
  "main": "index.js",
  "scripts": {
    "build": "echo 'Nothing to build..'"
  },
  "dependencies": {
    "@babel/core": "7.16.7",
    "@babel/eslint-parser": "7.16.5",
    "@babel/eslint-plugin": "7.16.5",
<<<<<<< HEAD
    "@redwoodjs/internal": "1.0.0-rc.6",
    "@typescript-eslint/eslint-plugin": "5.14.0",
    "@typescript-eslint/parser": "5.14.0",
    "eslint": "8.10.0",
=======
    "@redwoodjs/internal": "0.50.0",
    "@typescript-eslint/eslint-plugin": "5.16.0",
    "@typescript-eslint/parser": "5.16.0",
    "eslint": "8.11.0",
>>>>>>> 2515fba1
    "eslint-config-prettier": "8.5.0",
    "eslint-import-resolver-babel-module": "5.3.1",
    "eslint-plugin-babel": "5.3.1",
    "eslint-plugin-import": "2.25.4",
    "eslint-plugin-jest-dom": "4.0.1",
    "eslint-plugin-jsx-a11y": "6.5.1",
    "eslint-plugin-prettier": "4.0.0",
    "eslint-plugin-react": "7.29.4",
    "eslint-plugin-react-hooks": "4.3.0",
    "prettier": "2.5.1"
  },
  "devDependencies": {
    "@babel/cli": "7.16.7",
    "jest": "27.5.1",
    "typescript": "4.6.2"
  },
  "gitHead": "3905ed045508b861b495f8d5630d76c7a157d8f1"
}<|MERGE_RESOLUTION|>--- conflicted
+++ resolved
@@ -1,10 +1,6 @@
 {
   "name": "@redwoodjs/eslint-config",
-<<<<<<< HEAD
-  "version": "1.0.0-rc.6",
-=======
   "version": "0.50.0",
->>>>>>> 2515fba1
   "repository": {
     "type": "git",
     "url": "https://github.com/redwoodjs/redwood.git",
@@ -19,17 +15,10 @@
     "@babel/core": "7.16.7",
     "@babel/eslint-parser": "7.16.5",
     "@babel/eslint-plugin": "7.16.5",
-<<<<<<< HEAD
-    "@redwoodjs/internal": "1.0.0-rc.6",
-    "@typescript-eslint/eslint-plugin": "5.14.0",
-    "@typescript-eslint/parser": "5.14.0",
-    "eslint": "8.10.0",
-=======
     "@redwoodjs/internal": "0.50.0",
     "@typescript-eslint/eslint-plugin": "5.16.0",
     "@typescript-eslint/parser": "5.16.0",
     "eslint": "8.11.0",
->>>>>>> 2515fba1
     "eslint-config-prettier": "8.5.0",
     "eslint-import-resolver-babel-module": "5.3.1",
     "eslint-plugin-babel": "5.3.1",
