{
  "name": "@redwoodjs/eslint-config",
  "version": "1.4.3",
  "repository": {
    "type": "git",
    "url": "https://github.com/redwoodjs/redwood.git",
    "directory": "packages/eslint-config"
  },
  "license": "MIT",
  "main": "index.js",
  "scripts": {
    "build": "echo 'Nothing to build..'"
  },
  "dependencies": {
    "@babel/core": "7.16.7",
    "@babel/eslint-parser": "7.16.5",
    "@babel/eslint-plugin": "7.16.5",
<<<<<<< HEAD
    "@redwoodjs/internal": "1.4.2",
    "@typescript-eslint/eslint-plugin": "5.25.0",
    "@typescript-eslint/parser": "5.25.0",
    "eslint": "8.15.0",
=======
    "@redwoodjs/internal": "1.4.3",
    "@typescript-eslint/eslint-plugin": "5.22.0",
    "@typescript-eslint/parser": "5.22.0",
    "eslint": "8.14.0",
>>>>>>> b9180247
    "eslint-config-prettier": "8.5.0",
    "eslint-import-resolver-babel-module": "5.3.1",
    "eslint-plugin-babel": "5.3.1",
    "eslint-plugin-import": "2.26.0",
    "eslint-plugin-jest-dom": "4.0.1",
    "eslint-plugin-jsx-a11y": "6.5.1",
    "eslint-plugin-prettier": "4.0.0",
    "eslint-plugin-react": "7.30.0",
    "eslint-plugin-react-hooks": "4.5.0",
    "prettier": "2.6.2"
  },
  "devDependencies": {
    "@babel/cli": "7.16.7",
    "jest": "27.5.1",
    "typescript": "4.6.4"
  },
  "gitHead": "3905ed045508b861b495f8d5630d76c7a157d8f1"
}<|MERGE_RESOLUTION|>--- conflicted
+++ resolved
@@ -15,17 +15,10 @@
     "@babel/core": "7.16.7",
     "@babel/eslint-parser": "7.16.5",
     "@babel/eslint-plugin": "7.16.5",
-<<<<<<< HEAD
-    "@redwoodjs/internal": "1.4.2",
+    "@redwoodjs/internal": "1.4.3",
     "@typescript-eslint/eslint-plugin": "5.25.0",
     "@typescript-eslint/parser": "5.25.0",
     "eslint": "8.15.0",
-=======
-    "@redwoodjs/internal": "1.4.3",
-    "@typescript-eslint/eslint-plugin": "5.22.0",
-    "@typescript-eslint/parser": "5.22.0",
-    "eslint": "8.14.0",
->>>>>>> b9180247
     "eslint-config-prettier": "8.5.0",
     "eslint-import-resolver-babel-module": "5.3.1",
     "eslint-plugin-babel": "5.3.1",
