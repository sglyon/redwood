{
  "name": "@redwoodjs/api-server",
<<<<<<< HEAD
  "version": "4.0.1",
=======
  "version": "4.1.0",
>>>>>>> 95521594
  "description": "Redwood's HTTP server for Serverless Functions",
  "repository": {
    "type": "git",
    "url": "https://github.com/redwoodjs/redwood.git",
    "directory": "packages/api-server"
  },
  "license": "MIT",
  "main": "dist/cliHandlers",
  "bin": {
    "rw-api-server-watch": "./dist/watch.js",
    "rw-log-formatter": "./dist/logFormatter/bin.js",
    "rw-server": "./dist/index.js"
  },
  "files": [
    "dist"
  ],
  "scripts": {
    "build": "yarn build:js && yarn build:types",
    "build:js": "babel src -d dist --extensions \".js,.ts,.tsx\"",
    "build:types": "tsc --build --verbose",
    "build:watch": "nodemon --watch src --ext \"js,ts,tsx\" --ignore dist --exec \"yarn build && yarn fix:permissions\"",
    "fix:permissions": "chmod +x dist/index.js; chmod +x dist/watch.js",
    "prepublishOnly": "NODE_ENV=production yarn build",
    "test": "jest src",
    "test:watch": "yarn test --watch"
  },
  "dependencies": {
    "@babel/plugin-transform-runtime": "7.19.6",
    "@babel/runtime-corejs3": "7.20.13",
    "@fastify/http-proxy": "8.4.0",
    "@fastify/static": "6.8.0",
    "@fastify/url-data": "5.2.0",
    "ansi-colors": "4.1.3",
    "chalk": "4.1.2",
    "chokidar": "3.5.3",
    "core-js": "3.27.2",
    "fast-json-parse": "1.0.3",
    "fastify": "4.12.0",
    "fastify-raw-body": "4.2.0",
    "lodash.escape": "4.0.1",
    "pretty-bytes": "5.6.0",
    "pretty-ms": "7.0.1",
    "qs": "6.11.0",
    "split2": "4.1.0",
    "yargs": "17.6.2"
  },
  "devDependencies": {
    "@babel/cli": "7.20.7",
    "@babel/core": "7.20.12",
    "@types/aws-lambda": "8.10.110",
    "@types/lodash.escape": "4.0.7",
    "@types/qs": "6.9.7",
    "@types/split2": "3.2.1",
    "@types/yargs": "17.0.22",
    "aws-lambda": "1.0.7",
    "jest": "29.4.2",
    "typescript": "4.9.5"
  },
  "gitHead": "3905ed045508b861b495f8d5630d76c7a157d8f1"
}<|MERGE_RESOLUTION|>--- conflicted
+++ resolved
@@ -1,10 +1,6 @@
 {
   "name": "@redwoodjs/api-server",
-<<<<<<< HEAD
-  "version": "4.0.1",
-=======
   "version": "4.1.0",
->>>>>>> 95521594
   "description": "Redwood's HTTP server for Serverless Functions",
   "repository": {
     "type": "git",
