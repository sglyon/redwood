--- conflicted
+++ resolved
@@ -33,11 +33,7 @@
     "@supabase/supabase-js": "1.33.3",
     "@types/netlify-identity-widget": "1.9.3",
     "@types/react": "17.0.44",
-<<<<<<< HEAD
     "firebase": "9.6.11",
-=======
-    "firebase": "9.6.9",
->>>>>>> 40b14520
     "firebase-admin": "10.0.2",
     "gotrue-js": "0.9.29",
     "jest": "27.5.1",
