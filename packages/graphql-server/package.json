--- conflicted
+++ resolved
@@ -47,15 +47,9 @@
     "@babel/core": "7.16.7",
     "@envelop/testing": "4.3.1",
     "@envelop/types": "2.0.0",
-<<<<<<< HEAD
-    "@redwoodjs/auth": "1.0.2",
+    "@redwoodjs/auth": "1.1.0",
     "@types/lodash.merge": "4.6.7",
     "@types/lodash.omitby": "4.6.7",
-=======
-    "@redwoodjs/auth": "1.1.0",
-    "@types/lodash.merge": "4.6.6",
-    "@types/lodash.omitby": "4.6.6",
->>>>>>> eb4ce0bb
     "@types/uuid": "8.3.4",
     "aws-lambda": "1.0.7",
     "jest": "27.5.1",
