--- conflicted
+++ resolved
@@ -24,13 +24,8 @@
   "dependencies": {
     "@babel/runtime-corejs3": "7.20.1",
     "@reach/skip-nav": "0.16.0",
-<<<<<<< HEAD
-    "@redwoodjs/auth": "3.4.0",
+    "@redwoodjs/auth": "3.5.0",
     "core-js": "3.26.1",
-=======
-    "@redwoodjs/auth": "3.5.0",
-    "core-js": "3.26.0",
->>>>>>> ebc02201
     "lodash.isequal": "4.5.0"
   },
   "devDependencies": {
