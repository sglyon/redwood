# Multiple Comments

Our amazing blog posts will obviously garner a huge and passionate fanbase and we will very rarely have only a single comment. Let's work on displaying a list of comments.

Let's think about where our comments are being displayed. Probably not on the homepage, since that only shows a summary of each post. A user would need to go to the full page to show the comments for that blog post. But that page is only fetching the data for the single blog post itself, nothing else. We'll need to get the comments and since we'll be fetching *and* displaying them, that sounds like a job for a Cell.

<<<<<<< HEAD
:::info Couldn't the query for the blog post page also fetch the comments?
=======
:::info

**Couldn't the query for the blog post page also fetch the comments?**
>>>>>>> 9fed7a16

Yes, it could! But the idea behind Cells is to make components even more [composable](https://en.wikipedia.org/wiki/Composability) by having them be responsible for their own data fetching *and* display. If we rely on a blog post to fetch the comments then the new Comments component we're about to create now requires something *else* to fetch the comments and pass them in. If we re-use the Comments component somewhere, now we're fetching comments in two different places.

**But what about the Comment component we just made, why doesn't that fetch its own data?**

There aren't any instances I (the author) could think of where we would ever want to display only a single comment in isolation—it would always be a list of all comments on a post. If displaying a single comment was common for your use case then it could definitely be converted to a **CommentCell** and have it responsible for pulling the data for that single comment itself. But keep in mind that if you have 50 comments on a blog post, that's now 50 GraphQL calls that need to go out, one for each comment. There's always a trade-off!

**Then why make a standalone Comment component at all? Why not just do all the display in the CommentsCell?**

We're trying to start in small chunks to make the tutorial more digestible for a new audience so we're starting simple and getting more complex as we go. But it also just feels *nice* to build up a UI from these smaller chunks that are easier to reason about and keep separate in your head.

**But what about—**

Look, we gotta end this sidebar and get back to building this thing. You can ask more questions later, promise!

:::

### Storybook

Let's generate a **CommentsCell**:

```bash
yarn rw g cell Comments
```

Storybook updates with a new **CommentsCell** under the **Cells** folder, and it's actually showing something:

![image](https://user-images.githubusercontent.com/300/153477642-0d5a15a5-f96f-485a-b8b0-dbc1c4515279.png)

Where did that come from? Check out `CommentsCell.mock.js`: there's no Prisma model for a Comment yet, so Redwood took a guess that your model would at least contain an `id` field and just used that for the mock data.

Let's update the `Success` component to use the `Comment` component created earlier, and add all of the fields we'll need for the **Comment** to render to the `QUERY`:

```jsx title="web/src/components/CommentsCell/CommentsCell.js"
// highlight-next-line
import Comment from 'src/components/Comment'

export const QUERY = gql`
  query CommentsQuery {
    comments {
      id
      // highlight-start
      name
      body
      createdAt
      // highlight-end
    }
  }
`

export const Loading = () => <div>Loading...</div>

export const Empty = () => <div>Empty</div>

export const Failure = ({ error }) => (
  <div style={{ color: 'red' }}>Error: {error.message}</div>
)

export const Success = ({ comments }) => {
  // highlight-start
  return comments.map((comment) => (
    <Comment key={comment.id} comment={comment} />
  ))
  // highlight-end
}
```

We're passing an additional `key` prop to make React happy when iterating over an array with `map`.

If you check Storybook, you'll see that we do indeed render the `Comment` component three times, but there's no data to display. Let's update the mock with some sample data:

```javascript title="web/src/components/CommentsCell/CommentsCell.mock.js"
export const standard = () => ({
  // highlight-start
  comments: [
    {
      id: 1,
      name: 'Rob Cameron',
      body: 'First comment',
      createdAt: '2020-01-02T12:34:56Z',
    },
    {
      id: 2,
      name: 'David Price',
      body: 'Second comment',
      createdAt: '2020-02-03T23:00:00Z',
    },
  ],
  // highlight-end
})
```

:::info

What's this `standard` thing? Think of it as the standard, default mock if you don't do anything else. We would have loved to use the name "default" but that's already a reserved word in Javascript!

:::

Storybook refreshes and we've got comments! It's a little hard to distinguish between the two separate comments because they're right next to each other:

![image](https://user-images.githubusercontent.com/300/153478670-14c32c29-6d1d-491b-bc2b-b033557a6d84.png)

Since `CommentsCell` is the one responsible for drawing multiple comments, it makes sense that it should be "in charge" of how they're displayed, including the gap between them. Let's add a style to do that in `CommentsCell`:

```jsx title="web/src/components/CommentsCell/CommentsCell.js"
export const Success = ({ comments }) => {
  return (
    // highlight-next-line
    <div className="space-y-8">
      {comments.map((comment) => (
        <Comment comment={comment} key={comment.id} />
      ))}
    // highlight-next-line
    </div>
  )
}
```

:::tip

`space-y-8` is a handy Tailwind class that puts a space *between* elements, but not above or below the entire stack (which is what would happen if you gave each `<Comment>` its own top/bottom margin).

:::

Looking good! Let's add our CommentsCell to the actual blog post display page:

```jsx title="web/src/components/Article/Article.js"
import { Link, routes } from '@redwoodjs/router'
// highlight-next-line
import CommentsCell from 'src/components/CommentsCell'

const truncate = (text, length) => {
  return text.substring(0, length) + '...'
}

const Article = ({ article, summary = false }) => {
  return (
    <article>
      <header>
        <h2 className="text-xl text-blue-700 font-semibold">
          <Link to={routes.article({ id: article.id })}>{article.title}</Link>
        </h2>
      </header>
      <div className="mt-2 text-gray-900 font-light">
        {summary ? truncate(article.body, 100) : article.body}
      </div>
      // highlight-next-line
      {!summary && <CommentsCell />}
    </article>
  )
}

export default Article
```

If we are *not* showing the summary, then we'll show the comments. Take a look at the **Full** and **Summary** stories in Storybook and you should see comments on one and not on the other.

<<<<<<< HEAD
:::info Shouldn't the CommentsCell cause an actual GraphQL request? How does this work?
=======
:::info

**Shouldn't the CommentsCell cause an actual GraphQL request? How does this work?**
>>>>>>> 9fed7a16

Redwood has added some functionality around Storybook so that if you're testing a component that itself isn't a Cell (like the `Article` component) but that renders a cell (like `CommentsCell`), then it will mock the GraphQL and use the `standard` mock that goes along with that Cell. Pretty cool, huh?

:::

Adding the comments to the article display has exposed another design issue: the comments are sitting right up underneath the article text:

![image](https://user-images.githubusercontent.com/300/153480229-ea483d75-62bf-4b56-b248-10ca1597a7a8.png)

Let's add a gap between the two:

```jsx title="web/src/components/Article/Article.js"
const Article = ({ article, summary = false }) => {
  return (
    <article>
      <header>
        <h2 className="text-xl text-blue-700 font-semibold">
          <Link to={routes.article({ id: article.id })}>{article.title}</Link>
        </h2>
      </header>
      <div className="mt-2 text-gray-900 font-light">
        {summary ? truncate(article.body, 100) : article.body}
      </div>
      {!summary && (
        // highlight-start
        <div className="mt-12">
          <CommentsCell />
        </div>
        // highlight-end
      )}
    </article>
  )
}
```

![image](https://user-images.githubusercontent.com/300/153480489-a59f27e3-6d70-4548-9a1e-4036b6860444.png)

Okay, comment display is looking good! However, you may have noticed that if you tried going to the actual site there's an error where the comments should be:

![image](https://user-images.githubusercontent.com/300/153480635-58ada8e8-ed5b-41b6-875b-501a07a36d9a.png)

Why is that? Remember that we started with the `CommentsCell`, but never actually created a Comment model in `schema.prisma` or created an SDL and service! We'll be rectifying this soon. But this demonstrates another huge benefit of working with Storybook: you can build out UI functionality completely isolated from the api-side. In a team setting this is great because a web-side team can work on the UI while the api-side team can be building the backend end simultaneously and one doesn't have to wait for the other.

### Testing

We added a component, `CommentsCell`, and edited another, `Article`, so what do we test, and where?

#### Testing Comments

The actual `Comment` component does most of the work so there's no need to test all of that functionality again in `CommentsCell`: our `Comment` tests cover that just fine. What things does `CommentsCell` do that make it unique?

* Has a loading message
* Has an error message
* Has a failure message
* When it renders successfully, it outputs as many comments as were returned by the `QUERY` (*what* is rendered we'll leave to the `Comment` tests)

The default `CommentsCell.test.js` actually tests every state for us, albeit at an absolute minimum level—it make sure no errors are thrown:

```jsx
import { render } from '@redwoodjs/testing/web'
import { Loading, Empty, Failure, Success } from './CommentsCell'
import { standard } from './CommentsCell.mock'

describe('CommentsCell', () => {
  it('renders Loading successfully', () => {
    expect(() => {
      render(<Loading />)
    }).not.toThrow()
  })

  it('renders Empty successfully', async () => {
    expect(() => {
      render(<Empty />)
    }).not.toThrow()
  })

  it('renders Failure successfully', async () => {
    expect(() => {
      render(<Failure error={new Error('Oh no')} />)
    }).not.toThrow()
  })

  it('renders Success successfully', async () => {
    expect(() => {
      render(<Success comments={standard().comments} />)
    }).not.toThrow()
  })
})
```

And that's nothing to scoff at! As you've probably experienced, a React component usually either works 100% or blows up spectacularly. If it works, great! If it fails then the test fails too, which is exactly what we want to happen.

But in this case we can do a little more to make sure `CommentsCell` is doing what we expect. Let's update the `Success` test in `CommentsCell.test.js` to check that exactly the number of comments we passed in as a prop are rendered. How do we know a comment was rendered? How about if we check that each `comment.body` (the most important part of the comment) is present on the screen:

```jsx title="web/src/components/CommentsCell/CommentsCell.test.js"
// highlight-next-line
import { render, screen } from '@redwoodjs/testing/web'
import { Loading, Empty, Failure, Success } from './CommentsCell'
import { standard } from './CommentsCell.mock'

describe('CommentsCell', () => {
  it('renders Loading successfully', () => {
    expect(() => {
      render(<Loading />)
    }).not.toThrow()
  })

  it('renders Empty successfully', async () => {
    expect(() => {
      render(<Empty />)
    }).not.toThrow()
  })

  it('renders Failure successfully', async () => {
    expect(() => {
      render(<Failure error={new Error('Oh no')} />)
    }).not.toThrow()
  })

  it('renders Success successfully', async () => {
    // highlight-start
    const comments = standard().comments
    render(<Success comments={comments} />)

    comments.forEach((comment) => {
      expect(screen.getByText(comment.body)).toBeInTheDocument()
    })
    // highlight-end
  })
})

```

We're looping through each `comment` from the mock, the same mock used by Storybook, so that even if we add more later, we're covered. You may find yourself writing a test and saying "just test that there are 3 comments," which will work today, but months from now when you add more comments to the mock to try some different iterations in Storybook, that test will start failing. Avoid hardcoding data like this into your test when you can derive it from your mocked data!

#### Testing Article

The functionality we added to `Article` says to show the comments for the post if we are *not* showing the summary. We've got a test for both the "full" and "summary" renders already. Generally you want your tests to be testing "one thing" so let's add two additional tests for our new functionality:

```jsx title="web/src/components/Article/Article.test.js"
// highlight-next-line
import { render, screen, waitFor } from '@redwoodjs/testing'
import Article from './Article'
// highlight-next-line
import { standard } from 'src/components/CommentsCell/CommentsCell.mock'

const ARTICLE = {
  id: 1,
  title: 'First post',
  body: `Neutra tacos hot chicken prism raw denim, put a bird on it enamel pin post-ironic vape cred DIY. Street art next level umami squid. Hammock hexagon glossier 8-bit banjo. Neutra la croix mixtape echo park four loko semiotics kitsch forage chambray. Semiotics salvia selfies jianbing hella shaman. Letterpress helvetica vaporware cronut, shaman butcher YOLO poke fixie hoodie gentrify woke heirloom.`,
  createdAt: new Date().toISOString(),
}

describe('Article', () => {
  it('renders a blog post', () => {
    render(<Article article={ARTICLE} />)

    expect(screen.getByText(ARTICLE.title)).toBeInTheDocument()
    expect(screen.getByText(ARTICLE.body)).toBeInTheDocument()
  })

  // highlight-start
  it('renders comments when displaying a full blog post', async () => {
    const comment = standard().comments[0]
    render(<Article article={ARTICLE} />)

    await waitFor(() =>
      expect(screen.getByText(comment.body)).toBeInTheDocument()
    )
  })
  // highlight-end

  it('renders a summary of a blog post', () => {
    render(<Article article={ARTICLE} summary={true} />)

    expect(screen.getByText(ARTICLE.title)).toBeInTheDocument()
    expect(
      screen.getByText(
        'Neutra tacos hot chicken prism raw denim, put a bird on it enamel pin post-ironic vape cred DIY. Str...'
      )
    ).toBeInTheDocument()
  })

  // highlight-start
  it('does not render comments when displaying a summary', async () => {
    const comment = standard().comments[0]
    render(<Article article={ARTICLE} summary={true} />)

    await waitFor(() =>
      expect(screen.queryByText(comment.body)).not.toBeInTheDocument()
    )
  })
  // highlight-end
})
```

Notice we're importing the mock from a completely different component—nothing wrong with that!

We're introducing a new test function here, `waitFor()`, which will wait for things like GraphQL queries to finish running before checking for what's been rendered. Since `Article` renders `CommentsCell` we need to wait for the `Success` component of `CommentsCell` to be rendered.

:::info

The summary version of `Article` does *not* render the `CommentsCell`, but we should still wait. Why? If we did mistakenly start including `CommentsCell`, but didn't wait for the render, we would get a falsely passing test—indeed the text isn't on the page but that's because it's still showing the `Loading` component! If we had waited we would have seen the actual comment body get rendered, and the test would (correctly) fail.

:::

Okay we're finally ready to let users create their comments.<|MERGE_RESOLUTION|>--- conflicted
+++ resolved
@@ -4,13 +4,7 @@
 
 Let's think about where our comments are being displayed. Probably not on the homepage, since that only shows a summary of each post. A user would need to go to the full page to show the comments for that blog post. But that page is only fetching the data for the single blog post itself, nothing else. We'll need to get the comments and since we'll be fetching *and* displaying them, that sounds like a job for a Cell.
 
-<<<<<<< HEAD
 :::info Couldn't the query for the blog post page also fetch the comments?
-=======
-:::info
-
-**Couldn't the query for the blog post page also fetch the comments?**
->>>>>>> 9fed7a16
 
 Yes, it could! But the idea behind Cells is to make components even more [composable](https://en.wikipedia.org/wiki/Composability) by having them be responsible for their own data fetching *and* display. If we rely on a blog post to fetch the comments then the new Comments component we're about to create now requires something *else* to fetch the comments and pass them in. If we re-use the Comments component somewhere, now we're fetching comments in two different places.
 
@@ -168,13 +162,7 @@
 
 If we are *not* showing the summary, then we'll show the comments. Take a look at the **Full** and **Summary** stories in Storybook and you should see comments on one and not on the other.
 
-<<<<<<< HEAD
 :::info Shouldn't the CommentsCell cause an actual GraphQL request? How does this work?
-=======
-:::info
-
-**Shouldn't the CommentsCell cause an actual GraphQL request? How does this work?**
->>>>>>> 9fed7a16
 
 Redwood has added some functionality around Storybook so that if you're testing a component that itself isn't a Cell (like the `Article` component) but that renders a cell (like `CommentsCell`), then it will mock the GraphQL and use the `standard` mock that goes along with that Cell. Pretty cool, huh?
 
