{
  "name": "web",
  "version": "0.0.0",
  "private": true,
  "browserslist": {
    "development": [
      "last 1 version"
    ],
    "production": [
      "defaults",
      "not IE 11",
      "not IE_Mob 11"
    ]
  },
  "dependencies": {
    "@redwoodjs/auth": "0.47.1",
    "@redwoodjs/forms": "0.47.1",
    "@redwoodjs/router": "0.47.1",
    "@redwoodjs/web": "0.47.1",
    "prop-types": "15.8.1",
    "react": "17.0.2",
    "react-dom": "17.0.2"
  },
  "devDependencies": {
<<<<<<< HEAD
    "autoprefixer": "^10.4.2",
    "postcss": "^8.4.7",
    "postcss-loader": "^6.2.1",
    "tailwindcss": "^3.0.23"
=======
    "autoprefixer": "10.4.2",
    "postcss": "8.4.6",
    "postcss-loader": "6.2.1",
    "tailwindcss": "3.0.23"
>>>>>>> 3e353676
  }
}<|MERGE_RESOLUTION|>--- conflicted
+++ resolved
@@ -22,16 +22,9 @@
     "react-dom": "17.0.2"
   },
   "devDependencies": {
-<<<<<<< HEAD
-    "autoprefixer": "^10.4.2",
-    "postcss": "^8.4.7",
-    "postcss-loader": "^6.2.1",
-    "tailwindcss": "^3.0.23"
-=======
     "autoprefixer": "10.4.2",
     "postcss": "8.4.6",
     "postcss-loader": "6.2.1",
     "tailwindcss": "3.0.23"
->>>>>>> 3e353676
   }
 }