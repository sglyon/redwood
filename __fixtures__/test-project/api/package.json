{
  "name": "api",
  "version": "0.0.0",
  "private": true,
  "dependencies": {
<<<<<<< HEAD
    "@redwoodjs/api": "2.1.1",
    "@redwoodjs/graphql-server": "2.1.1"
=======
    "@redwoodjs/api": "2.2.0",
    "@redwoodjs/graphql-server": "2.2.0"
>>>>>>> 40010637
  }
}<|MERGE_RESOLUTION|>--- conflicted
+++ resolved
@@ -3,12 +3,7 @@
   "version": "0.0.0",
   "private": true,
   "dependencies": {
-<<<<<<< HEAD
-    "@redwoodjs/api": "2.1.1",
-    "@redwoodjs/graphql-server": "2.1.1"
-=======
     "@redwoodjs/api": "2.2.0",
     "@redwoodjs/graphql-server": "2.2.0"
->>>>>>> 40010637
   }
 }