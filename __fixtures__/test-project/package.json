{
  "private": true,
  "workspaces": {
    "packages": [
      "api",
      "web",
      "packages/*"
    ]
  },
  "devDependencies": {
<<<<<<< HEAD
    "@redwoodjs/core": "3.6.1"
=======
    "@redwoodjs/core": "3.7.0"
>>>>>>> ba2f3cc3
  },
  "eslintConfig": {
    "extends": "@redwoodjs/eslint-config",
    "root": true
  },
  "engines": {
    "node": ">=14.19 <=16.x",
    "yarn": ">=1.15"
  },
  "prisma": {
    "seed": "yarn rw exec seed"
  },
  "packageManager": "yarn@3.2.4"
}<|MERGE_RESOLUTION|>--- conflicted
+++ resolved
@@ -8,11 +8,7 @@
     ]
   },
   "devDependencies": {
-<<<<<<< HEAD
-    "@redwoodjs/core": "3.6.1"
-=======
     "@redwoodjs/core": "3.7.0"
->>>>>>> ba2f3cc3
   },
   "eslintConfig": {
     "extends": "@redwoodjs/eslint-config",
