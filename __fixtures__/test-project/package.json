--- conflicted
+++ resolved
@@ -8,11 +8,7 @@
     ]
   },
   "devDependencies": {
-<<<<<<< HEAD
-    "@redwoodjs/core": "3.7.1"
-=======
     "@redwoodjs/core": "3.8.0"
->>>>>>> 919fdadf
   },
   "eslintConfig": {
     "extends": "@redwoodjs/eslint-config",
